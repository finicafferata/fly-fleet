--- conflicted
+++ resolved
@@ -136,10 +136,9 @@
       </div>
 
       {/* Content */}
-<<<<<<< HEAD
-      <div className="hero-content relative z-10 max-w-7xl mx-auto px-4 sm:px-6 lg:px-8 py-20">
-        <div className="flex items-center justify-between gap-8">
-          <div className="max-w-4xl flex-1">
+      <div className="hero-content relative z-10 w-full py-20">
+        <div className="flex items-center justify-between gap-8" style={{ paddingLeft: 'clamp(2rem, 5vw, 5rem)', paddingRight: 'clamp(2rem, 5vw, 5rem)' }}>
+          <div className="flex-1">
             {/* Main Content */}
             <div
               className={clsx(
@@ -147,17 +146,6 @@
                 isLoaded ? 'translate-y-0 opacity-100' : 'translate-y-8 opacity-0'
               )}
             >
-=======
-      <div className="hero-content relative z-10 w-full py-20">
-        <div style={{ paddingLeft: 'clamp(2rem, 5vw, 5rem)', paddingRight: 'clamp(2rem, 5vw, 5rem)' }}>
-          {/* Main Content */}
-          <div
-            className={clsx(
-              'transform transition-all duration-1000 ease-out',
-              isLoaded ? 'translate-y-0 opacity-100' : 'translate-y-8 opacity-0'
-            )}
-          >
->>>>>>> 32a7d936
             <h1
               id="hero-heading"
               className={clsx(
@@ -220,8 +208,8 @@
               </div>
             </div>
           </div>
-
-<<<<<<< HEAD
+          </div>
+
           {/* Logo on the right side */}
           <div
             className={clsx(
@@ -238,56 +226,6 @@
                 e.currentTarget.style.display = 'none';
               }}
             />
-=======
-            {/* Trust Badges */}
-            <div
-              className={clsx(
-                'flex flex-wrap gap-6 items-center',
-                'animate-fade-in-up animation-delay-600'
-              )}
-            >
-              {content.trustIndicators.map((indicator, index) => (
-                <div key={index} className="flex items-center space-x-2 bg-white/10 backdrop-blur-sm rounded-full px-4 py-2 border border-white/20">
-                  <svg className="w-5 h-5 text-accent-blue" fill="currentColor" viewBox="0 0 20 20">
-                    <path fillRule="evenodd" d="M10 18a8 8 0 100-16 8 8 0 000 16zm3.707-9.293a1 1 0 00-1.414-1.414L9 10.586 7.707 9.293a1 1 0 00-1.414 1.414l2 2a1 1 0 001.414 0l4-4z" clipRule="evenodd" />
-                  </svg>
-                  <span className="text-white text-sm font-medium">{indicator}</span>
-                </div>
-              ))}
-            </div>
-          </div>
-        </div>
-      </div>
-
-      {/* Stats Bar */}
-      <div className="absolute bottom-0 left-0 right-0 z-20 bg-white/95 backdrop-blur-md border-t border-gray-100">
-        <div className="max-w-7xl mx-auto px-4 sm:px-6 lg:px-8 py-6">
-          <div className="grid grid-cols-2 md:grid-cols-4 gap-8">
-            <div className="text-center">
-              <div className="text-3xl md:text-4xl font-bold text-navy-primary mb-1">500+</div>
-              <div className="text-sm text-gray-600">
-                {locale === 'es' ? 'Vuelos Completados' : locale === 'pt' ? 'Voos Completados' : 'Flights Completed'}
-              </div>
-            </div>
-            <div className="text-center">
-              <div className="text-3xl md:text-4xl font-bold text-navy-primary mb-1">24/7</div>
-              <div className="text-sm text-gray-600">
-                {locale === 'es' ? 'Soporte Activo' : locale === 'pt' ? 'Suporte Ativo' : 'Active Support'}
-              </div>
-            </div>
-            <div className="text-center">
-              <div className="text-3xl md:text-4xl font-bold text-navy-primary mb-1">50+</div>
-              <div className="text-sm text-gray-600">
-                {locale === 'es' ? 'Aeronaves Disponibles' : locale === 'pt' ? 'Aeronaves Disponíveis' : 'Aircraft Available'}
-              </div>
-            </div>
-            <div className="text-center">
-              <div className="text-3xl md:text-4xl font-bold text-navy-primary mb-1">100%</div>
-              <div className="text-sm text-gray-600">
-                {locale === 'es' ? 'Certificado & Seguro' : locale === 'pt' ? 'Certificado & Seguro' : 'Certified & Insured'}
-              </div>
-            </div>
->>>>>>> 32a7d936
           </div>
         </div>
       </div>
@@ -295,7 +233,7 @@
       {/* Scroll Indicator */}
       <div
         className={clsx(
-          'absolute bottom-32 left-1/2 transform -translate-x-1/2 z-20',
+          'absolute bottom-8 left-1/2 transform -translate-x-1/2 z-20',
           'animate-bounce',
           'transition-opacity duration-1000 delay-1000',
           isLoaded ? 'opacity-100' : 'opacity-0'
